--- conflicted
+++ resolved
@@ -10,11 +10,7 @@
 -- Population 
 CREATE TABLE pop (
     id SERIAL PRIMARY KEY,
-<<<<<<< HEAD
-    cell_id TEXT REFERENCES cells (cell_id),
-=======
     cell_id TEXT REFERENCES cells(cell_id),
->>>>>>> 9a3d5026
     elderly_60 REAL,
     general_pop REAL,
     children_under5 REAL,
